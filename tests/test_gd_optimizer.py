import pytest, numpy
import tequila as tq
from tequila.simulators.simulator_api import simulate


@pytest.mark.parametrize("simulator", [tq.simulators.simulator_api.pick_backend("random")])
@pytest.mark.parametrize('method', numpy.random.choice(tq.optimizers.optimizer_gd.OptimizerGD.available_methods(),1))
@pytest.mark.parametrize('options', [None, {"jac":'2-point', 'eps':1.e-3}])
def test_execution(simulator,method, options):
    U = tq.gates.Rz(angle="a", target=0) \
        + tq.gates.X(target=2) \
        + tq.gates.Ry(angle="b", target=1, control=2) \
        + tq.gates.Trotterized(angles=["c", "d"],
                               generators=[-0.25 * tq.paulis.Z(1), tq.paulis.X(0) + tq.paulis.Y(1)], steps=2) \
        + tq.gates.Trotterized(angles=[1.0, 2.0],
                               generators=[-0.25 * tq.paulis.Z(1), tq.paulis.X(0) + tq.paulis.Y(1)], steps=2) \
        + tq.gates.ExpPauli(angle="a", paulistring="X(0)Y(1)Z(2)")

    H = 1.0 * tq.paulis.X(0) + 2.0 * tq.paulis.Y(1) + 3.0 * tq.paulis.Z(2)
    O = tq.ExpectationValue(U=U, H=H)
<<<<<<< HEAD
    result = tq.minimize(objective=O,method=method, maxiter=1, backend=simulator)

@pytest.mark.parametrize("simulator", [tq.simulators.simulator_api.pick_backend("random", samples=1)])
@pytest.mark.parametrize("method", [numpy.random.choice(tq.INSTALLED_OPTIMIZERS['gd'].methods)])
def test_execution_shot(simulator, method):
=======
    result = minimize(objective=O,method=method, maxiter=1, backend=simulator, method_options=options)

@pytest.mark.parametrize("simulator", [tq.simulators.simulator_api.pick_backend("random", samples=1)])
@pytest.mark.parametrize('options', [None, {"jac":'2-point', 'eps':1.e-3}])
def test_execution(simulator, options):
>>>>>>> 6f16423e
    U = tq.gates.Rz(angle="a", target=0) \
        + tq.gates.X(target=2) \
        + tq.gates.Ry(angle="b", target=1, control=2) \
        + tq.gates.Trotterized(angles=["c","d"],
                               generators=[-0.25 * tq.paulis.Z(1), tq.paulis.X(0) + tq.paulis.Y(1)], steps=2) \
        + tq.gates.Trotterized(angles=[1.0, 2.0],
                               generators=[-0.25 * tq.paulis.Z(1), tq.paulis.X(0) + tq.paulis.Y(1)], steps=2) \
        + tq.gates.ExpPauli(angle="a", paulistring="X(0)Y(1)Z(2)")
    H = 1.0 * tq.paulis.X(0) + 2.0 * tq.paulis.Y(1) + 3.0 * tq.paulis.Z(2)
    O = tq.ExpectationValue(U=U, H=H)
    mi=2
<<<<<<< HEAD
    result = tq.minimize(method=method , objective=O, maxiter=mi, backend=simulator,samples=1024)
=======
    result = minimize(objective=O, maxiter=mi, backend=simulator,samples=1024, method_options=options)
>>>>>>> 6f16423e
    print(result.history.energies)

@pytest.mark.parametrize("simulator", [tq.simulators.simulator_api.pick_backend("random")])
@pytest.mark.parametrize('method', tq.optimizers.optimizer_gd.OptimizerGD.available_methods())
def test_method_convergence(simulator,method):
    U = tq.gates.Trotterized(angles=["a"], steps=1, generators=[tq.paulis.Y(0)])
    H = tq.paulis.X(0)
    O = tq.ExpectationValue(U=U, H=H)
    samples=None
    angles={'a':numpy.pi/3}
    result = tq.minimize(objective=O, method=method,initial_values=angles, samples=samples, lr=0.1,stop_count=40, maxiter=200, backend=simulator)
    assert (numpy.isclose(result.energy, -1.0,atol=3.e-2))

@pytest.mark.parametrize("simulator", [tq.simulators.simulator_api.pick_backend()])
@pytest.mark.parametrize("method", tq.optimizers.optimizer_gd.OptimizerGD.available_methods())
def test_methods_qng(simulator, method):
    ### please note! I am finely tuned to always pass! don't get cocky and change lr, maxiter, etc.
    H = tq.paulis.Y(0)
    U = tq.gates.Ry(numpy.pi/4,0) +tq.gates.Ry(numpy.pi/3,1)+tq.gates.Ry(numpy.pi/7,2)
    U += tq.gates.Rz('a',0)+tq.gates.Rz('b',1)
    U += tq.gates.CNOT(control=0,target=1)+tq.gates.CNOT(control=1,target=2)
    U += tq.gates.Ry('c',1) +tq.gates.Rx('d',2)
    U += tq.gates.CNOT(control=0,target=1)+tq.gates.CNOT(control=1,target=2)
    E = tq.ExpectationValue(H=H, U=U)
    # just equal to the original circuit, but i'm checking that all the sub-division works
    O=E
    # need to improve starting points for some of the optimizations
    initial_values = {"a": 0.432, "b": -0.123, 'c':0.543,'d':0.233}
    result = tq.minimize(objective=-O,qng=True,backend=simulator,
                                         method=method, maxiter=200,lr=0.1,stop_count=50,
                                         initial_values=initial_values, silent=False)
    assert(numpy.isclose(result.energy, -0.612, atol=2.e-2))
<|MERGE_RESOLUTION|>--- conflicted
+++ resolved
@@ -1,6 +1,9 @@
 import pytest, numpy
 import tequila as tq
+import multiprocessing as mp
 from tequila.simulators.simulator_api import simulate
+from tequila.optimizers.optimizer_gd import minimize
+import copy
 
 
 @pytest.mark.parametrize("simulator", [tq.simulators.simulator_api.pick_backend("random")])
@@ -18,19 +21,11 @@
 
     H = 1.0 * tq.paulis.X(0) + 2.0 * tq.paulis.Y(1) + 3.0 * tq.paulis.Z(2)
     O = tq.ExpectationValue(U=U, H=H)
-<<<<<<< HEAD
-    result = tq.minimize(objective=O,method=method, maxiter=1, backend=simulator)
-
-@pytest.mark.parametrize("simulator", [tq.simulators.simulator_api.pick_backend("random", samples=1)])
-@pytest.mark.parametrize("method", [numpy.random.choice(tq.INSTALLED_OPTIMIZERS['gd'].methods)])
-def test_execution_shot(simulator, method):
-=======
     result = minimize(objective=O,method=method, maxiter=1, backend=simulator, method_options=options)
 
 @pytest.mark.parametrize("simulator", [tq.simulators.simulator_api.pick_backend("random", samples=1)])
 @pytest.mark.parametrize('options', [None, {"jac":'2-point', 'eps':1.e-3}])
 def test_execution(simulator, options):
->>>>>>> 6f16423e
     U = tq.gates.Rz(angle="a", target=0) \
         + tq.gates.X(target=2) \
         + tq.gates.Ry(angle="b", target=1, control=2) \
@@ -42,12 +37,9 @@
     H = 1.0 * tq.paulis.X(0) + 2.0 * tq.paulis.Y(1) + 3.0 * tq.paulis.Z(2)
     O = tq.ExpectationValue(U=U, H=H)
     mi=2
-<<<<<<< HEAD
-    result = tq.minimize(method=method , objective=O, maxiter=mi, backend=simulator,samples=1024)
-=======
     result = minimize(objective=O, maxiter=mi, backend=simulator,samples=1024, method_options=options)
->>>>>>> 6f16423e
     print(result.history.energies)
+    assert (len(result.history.energies) <= mi*mp.cpu_count())
 
 @pytest.mark.parametrize("simulator", [tq.simulators.simulator_api.pick_backend("random")])
 @pytest.mark.parametrize('method', tq.optimizers.optimizer_gd.OptimizerGD.available_methods())
@@ -57,7 +49,7 @@
     O = tq.ExpectationValue(U=U, H=H)
     samples=None
     angles={'a':numpy.pi/3}
-    result = tq.minimize(objective=O, method=method,initial_values=angles, samples=samples, lr=0.1,stop_count=40, maxiter=200, backend=simulator)
+    result = minimize(objective=O, method=method,initial_values=angles, samples=samples, lr=0.1,stop_count=40, maxiter=200, backend=simulator)
     assert (numpy.isclose(result.energy, -1.0,atol=3.e-2))
 
 @pytest.mark.parametrize("simulator", [tq.simulators.simulator_api.pick_backend()])
@@ -75,7 +67,13 @@
     O=E
     # need to improve starting points for some of the optimizations
     initial_values = {"a": 0.432, "b": -0.123, 'c':0.543,'d':0.233}
-    result = tq.minimize(objective=-O,qng=True,backend=simulator,
-                                         method=method, maxiter=200,lr=0.1,stop_count=50,
+
+    if method == 'basic':
+        ##needs a helping hand or it gets really slow!
+        lr=0.5
+    else:
+        lr=0.1
+    result = minimize(objective=-O,qng=True,backend=simulator,
+                                         method=method, maxiter=200,lr=lr,stop_count=50,
                                          initial_values=initial_values, silent=False)
     assert(numpy.isclose(result.energy, -0.612, atol=2.e-2))
