--- conflicted
+++ resolved
@@ -3,15 +3,8 @@
 
 from openvqe import OpenVQEException
 from functools import total_ordering
-<<<<<<< HEAD
-from openvqe import copy
-from openvqe import numbers
 from inspect import signature
-from openvqe import numpy as np
-=======
-
-
->>>>>>> fa277708
+import numpy as np
 
 class SympyVariable:
 
