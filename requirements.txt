numpy
scipy
sympy
<<<<<<< HEAD
#jax
#jaxlib
autograd
dataclasses # only for python<3.7
=======
jax
jaxlib
#autograd # use if jaxlib gives you trouble
>>>>>>> 50ad0bf1
setuptools 
pytest
openfermion
openfermionpsi4 # trying to get rid of this
#pyscf>=1.6.5 # Find the right wheel 
qulacs # default simulator, by far the fastest
#openfermionpyscf # trying to get rid of this
#cirq # not really a requirement, but has nice circuit drawer
#networkx==2.3 # It is required for cirq
#pyquil # not really a requirement
#qiskit # not really a requirement

###section for phoenics
#phoenics
#pyyaml>=5.1
#sqlalchemy>=1.3
#watchdog >=0.9
#wheel>=0.33

## either:
#tensorflow ==1.15
#tensorflow-probability ==0.8
## or (python 3.6 only)
#edward ==1.3.5
#tensorflow ==1.4.1<|MERGE_RESOLUTION|>--- conflicted
+++ resolved
@@ -1,16 +1,9 @@
 numpy
 scipy
 sympy
-<<<<<<< HEAD
-#jax
-#jaxlib
-autograd
-dataclasses # only for python<3.7
-=======
 jax
 jaxlib
 #autograd # use if jaxlib gives you trouble
->>>>>>> 50ad0bf1
 setuptools 
 pytest
 openfermion
